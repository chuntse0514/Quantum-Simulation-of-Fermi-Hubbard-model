import pennylane as qml
from pennylane import numpy as np
import torch
import torch.nn as nn
import torch.optim as optim
from openfermion import (
    FermionOperator,
    QubitOperator,
    number_operator,
    jordan_wigner,
    get_sparse_operator,
<<<<<<< HEAD
=======
    get_quadratic_hamiltonian,
>>>>>>> 297ed806
    jw_get_ground_state_at_particle_number,
)
from openfermion.hamiltonians.hubbard import (
    _hopping_term, 
    _coulomb_interaction_term,
    _right_neighbor,
    _bottom_neighbor
)
from openfermion.circuits import slater_determinant_preparation_circuit
from openfermion.utils.indexing import down_index, up_index
import matplotlib.pyplot as plt
from .utils import (
    QubitOperator_to_qmlHamiltonian,
    PauliStringRotation
)
from operators.fourier import fourier_transform_matrix
from functools import reduce

def get_horizontal_hopping(x_dimension, y_dimension, periodic=True, spinless=False):
    
    # Initialize operator.
    n_sites = x_dimension * y_dimension
    horizontal_hopping = FermionOperator()

    for site in range(n_sites):

        # Get indices of right neighbors
        right_neighbor = _right_neighbor(site, x_dimension, y_dimension, periodic)

        # Avoid double-counting edges when one of the dimensions is 2
        # and the system is periodic
        if x_dimension == 2 and periodic and site % 2 == 1:
            right_neighbor = None

        # Add hopping terms with neighbors to the right.
        if right_neighbor is not None:

            if spinless:
                horizontal_hopping += _hopping_term(site, right_neighbor, 1)
            else:
                horizontal_hopping += _hopping_term(up_index(site),
                                                    up_index(right_neighbor), 1)
                horizontal_hopping += _hopping_term(down_index(site),
                                                    down_index(right_neighbor), 1)

    return horizontal_hopping
    
def get_vertical_hopping(x_dimension, y_dimension, periodic=True, spinless=False):

    # Initialize operator.
    n_sites = x_dimension * y_dimension
    vertical_hopping = FermionOperator()

    # Loop through sites and add terms.
    for site in range(n_sites):

        # Get indices of bottom neighbors
        bottom_neighbor = _bottom_neighbor(site, x_dimension, y_dimension, periodic)

        # Avoid double-counting edges when one of the dimensions is 2
        # and the system is periodic
        if y_dimension == 2 and periodic and site >= x_dimension:
            bottom_neighbor = None

        # Add hopping terms with neighbors to the bottom.
        if bottom_neighbor is not None:

            if spinless:
                vertical_hopping += _hopping_term(site, bottom_neighbor, 1)
            else:
                vertical_hopping += _hopping_term(up_index(site),
                                                  up_index(bottom_neighbor), 1)
                vertical_hopping += _hopping_term(down_index(site),
                                                  down_index(bottom_neighbor), 1)

    return vertical_hopping

def get_coulomb_interaction(x_dimension, y_dimension, periodic=True, spinless=False, particle_hole_symmetry=False):
    
    n_sites = x_dimension * y_dimension
    n_spin_orbitals = 2 * n_sites
    coulomb_interaction = FermionOperator()
    
    if spinless:
        for site in range(n_sites):

            right_neighbor = _right_neighbor(site, x_dimension, y_dimension, periodic)
            bottom_neighbor = _bottom_neighbor(site, x_dimension, y_dimension, periodic)

            if x_dimension == 2 and periodic and site % 2 == 1:
                right_neighbor = None
            if y_dimension == 2 and periodic and site >= x_dimension:
                bottom_neighbor = None

            if right_neighbor is not None:
                coulomb_interaction += _coulomb_interaction_term(n_sites, site,
                                                                 right_neighbor, 1,
                                                                 particle_hole_symmetry)
            if bottom_neighbor is not None:
                coulomb_interaction += _coulomb_interaction_term(n_sites, site,
                                                                 bottom_neighbor, 1,
                                                                 particle_hole_symmetry)
    
    else:
        for site in range(n_sites):
            coulomb_interaction += _coulomb_interaction_term(n_spin_orbitals,
                                                             up_index(site),
                                                             down_index(site), 1,
                                                             particle_hole_symmetry)
    
    return coulomb_interaction

def get_total_particle_operator(x_dimension, y_dimension, spinless=False):

    n_sites = x_dimension * y_dimension
    n_spin_orbitals = 2 * n_sites
    total_particle_operator = FermionOperator()

    for site in range(n_sites):

        if spinless:
            total_particle_operator += number_operator(n_sites, site, 1)
        else:
            total_particle_operator += number_operator(n_spin_orbitals, up_index(site), 1)
            total_particle_operator += number_operator(n_spin_orbitals, down_index(site), 1)

    return total_particle_operator

def get_total_spin(x_dimension, y_dimension, spin_type):
    
    n_sites = x_dimension * y_dimension
    n_spin_orbitals = 2 * n_sites
    total_spin = FermionOperator()

    for site in range(n_sites):
        if spin_type == 'spin-up':
            total_spin += number_operator(n_spin_orbitals, up_index(site), 1)
        elif spin_type == 'spin-down':
            total_spin += number_operator(n_spin_orbitals, down_index(site), 1)
        else:
            raise ValueError('spin_type must be either spin-up or spin-down')

    return total_spin

class HVA:
    def __init__(self,
                 n_epoch: int,
                 lr: float,
                 threshold: float,
                 reps: int,
                 init_strategy: str,
                 x_dimension: int,
                 y_dimension: int,
                 tunneling: float,
                 coulomb: float,
                 periodic=True,
                 spinless=False,
                 particle_hole_symmetry=False
                 ):
        
        self.n_epoch = n_epoch
        self.lr = lr
        self.threshold = threshold
        self.reps = reps
        self.n_qubits = x_dimension * y_dimension * 2
        self.n_electrons = self.n_qubits // 2
        self.device = torch.device("cuda:0" if torch.cuda.is_available() else "cpu")

        _horizontal_hopping = get_horizontal_hopping(
            x_dimension, y_dimension, periodic, spinless
        )
        _vertical_hopping = get_vertical_hopping(
            x_dimension, y_dimension, periodic, spinless
        )
        _coulomb_interaction = get_coulomb_interaction(
            x_dimension, y_dimension, periodic, spinless, particle_hole_symmetry
        )
        _total_particle_operator = get_total_particle_operator(
            x_dimension, y_dimension, spinless
        )
        _total_up_spin = get_total_spin(x_dimension, y_dimension, 'spin-up')
        _total_down_spin = get_total_spin(x_dimension, y_dimension, 'spin-down')

        self.fermionHamiltonian = -tunneling * _horizontal_hopping + \
                                  -tunneling * _vertical_hopping + \
                                  coulomb * _coulomb_interaction
<<<<<<< HEAD
        
        self.qmlHamiltonian = QubitOperator_to_qmlHamiltonian(
            jordan_wigner(self.fermionHamiltonian)
        )
        self.transformation_matrix = fourier_transform_matrix(x_dimension, y_dimension)
=======
        self.qmlHamiltonian = QubitOperator_to_qmlHamiltonian(
            jordan_wigner(self.fermionHamiltonian)
        )
        self.nonInteractingHamiltonian = get_quadratic_hamiltonian(
            -tunneling * _horizontal_hopping + \
            -tunneling * _vertical_hopping
        )
>>>>>>> 297ed806
        
        self.horizontal_hopping = jordan_wigner(_horizontal_hopping)
        self.vertical_hopping = jordan_wigner(_vertical_hopping)
        self.coulomb_interaction = jordan_wigner(_coulomb_interaction)
<<<<<<< HEAD
        self.total_particle_operator = QubitOperator_to_qmlHamiltonian(
            jordan_wigner(_total_particle_operator)
        )
        self.total_up_spin = QubitOperator_to_qmlHamiltonian(
            jordan_wigner(_total_up_spin)
        )
        self.total_down_spin = QubitOperator_to_qmlHamiltonian(
            jordan_wigner(_total_down_spin)
        )
        self.qudratic_hamiltonian = QubitOperator_to_qmlHamiltonian(
            jordan_wigner(-1 * _horizontal_hopping + -1 * _vertical_hopping)
        )

        # up_spin_matrix = get_sparse_operator(_total_up_spin, n_qubits=self.n_qubits).todense()
        # up_spin_matrix = torch.complex(torch.Tensor(up_spin_matrix.real), torch.Tensor(up_spin_matrix.imag)).to(self.device)
        # down_spin_matrix = get_sparse_operator(_total_down_spin, n_qubits=self.n_qubits).todense()
        # down_spin_matrix = torch.complex(torch.Tensor(down_spin_matrix.real), torch.Tensor(down_spin_matrix.imag)).to(self.device)

        self.params = nn.ParameterDict({
            'theta_U': nn.Parameter(torch.zeros(reps+1), requires_grad=True),
            'theta_v': nn.Parameter(torch.zeros(reps), requires_grad=True),
            'theta_h': nn.Parameter(torch.zeros(reps), requires_grad=True),
        }).to(self.device)
=======
        self.chemical_potential = jordan_wigner(_chemical_potential)
        
        if init_strategy == 'Identity':
            self.params = nn.ParameterDict({
                'theta_U': nn.Parameter(torch.zeros(reps), requires_grad=True),
                'theta_v': nn.Parameter(torch.zeros(reps), requires_grad=True),
                'theta_h': nn.Parameter(torch.zeros(reps), requires_grad=True),
            }).to(self.device)
        elif init_strategy == 'Random-uniform':
            self.params = nn.ParameterDict({
                'theta_U': nn.Parameter((torch.rand(reps) * 2 - 1) * np.pi, requires_grad=True),
                'theta_v': nn.Parameter((torch.rand(reps) * 2 - 1) * np.pi, requires_grad=True),
                'theta_h': nn.Parameter((torch.rand(reps) * 2 - 1) * np.pi, requires_grad=True),
            }).to(self.device)
>>>>>>> 297ed806

        self.ground_state_energy, self.ground_state_wf = jw_get_ground_state_at_particle_number(
            sparse_operator=get_sparse_operator(self.fermionHamiltonian),
            particle_number=self.n_electrons
        )
        self.ground_state_wf = torch.complex(
<<<<<<< HEAD
            torch.Tensor(self.ground_state_wf.real), torch.Tensor(self.ground_state_wf.imag)
        ).unsqueeze(-1).to(self.device)

        # print('up_spin: ', self.ground_state_wf.conj().T @ up_spin_matrix @ self.ground_state_wf)
        # print('down_spin: ', self.ground_state_wf.conj().T @ down_spin_matrix @ self.ground_state_wf)

=======
            torch.Tensor(self.ground_state_wf.real).double(), torch.Tensor(self.ground_state_wf.imag).double()
        ).to(self.device)
>>>>>>> 297ed806
        self.loss_history = []
        self.filename = f'./images/HVA-{x_dimension}x{y_dimension},t={tunneling}, U={coulomb}, layers={reps}, init={init_strategy}.png'

    def Trotterize_operator(self, theta, operator: QubitOperator):
        
        for pauliString, _ in operator.terms.items():

            if not pauliString:
                continue
            
            String = reduce(lambda a, b: a+b, [pauliString[i][1] for i in range(len(pauliString))])
            Indicies = [pauliString[i][0] for i in range(len(pauliString))]
            Pk = (String, Indicies)
            PauliStringRotation(theta, Pk)
    
    def prepare_nonInteracting_groundState(self):
        
        initially_occupied_orbitals = list(range(self.n_electrons))
        transformation_matrix = self.transformation_matrix[initially_occupied_orbitals]
        circuit_description = slater_determinant_preparation_circuit(transformation_matrix)

        for q in initially_occupied_orbitals:
            qml.PauliX(wires=q)
        
        for parallel_ops in circuit_description:
            for op in parallel_ops:
                if op == 'pht':
                    qml.PauliX(wires=self.n_qubits-1)
                else:
                    i, j, theta, phi = op
                    qml.SingleExcitation(2 * theta, wires=[i, j])
                    qml.RZ(phi, wires=j)
    
    def circuit(self, theta_U, theta_v, theta_h):
        
        self.prepare_nonInteracting_groundState()
        
        for rep in range(self.reps):
<<<<<<< HEAD
            self.Trotterize_operator(theta_U[0], self.coulomb_interaction)
            self.Trotterize_operator(theta_v[rep], self.vertical_hopping)
            self.Trotterize_operator(theta_h[rep], self.horizontal_hopping)
        self.Trotterize_operator(theta_U[self.reps], self.coulomb_interaction)
=======
            self.Trotterize_operator(self.params['theta_v'][rep], self.vertical_hopping)
            self.Trotterize_operator(self.params['theta_h'][rep], self.horizontal_hopping)
            if rep != self.reps-1:
                self.Trotterize_operator((self.params['theta_U'][rep] + self.params['theta_U'][rep+1]) / 2,
                                         self.coulomb_interaction)
            else:
                self.Trotterize_operator(self.params['theta_U'][rep], self.coulomb_interaction)
>>>>>>> 297ed806

        return qml.expval(self.qmlHamiltonian), qml.expval(self.total_up_spin), qml.expval(self.total_down_spin), qml.expval(self.total_particle_operator)

    def get_state(self):
        
        self.prepare_nonInteracting_groundState()
        
        self.Trotterize_operator(self.params['theta_U'][0] / 2, self.coulomb_interaction)
        for rep in range(self.reps):
            self.Trotterize_operator(self.params['theta_v'][rep], self.vertical_hopping)
            self.Trotterize_operator(self.params['theta_h'][rep], self.horizontal_hopping)
            if rep != self.reps-1:
                self.Trotterize_operator((self.params['theta_U'][rep] + self.params['theta_U'][rep+1]) / 2,
                                         self.coulomb_interaction)
            else:
                self.Trotterize_operator(self.params['theta_U'][rep], self.coulomb_interaction)

        return qml.state()


    def run(self):
        
        plt.ion()
        fig = plt.figure(figsize=(12, 6))
        ax = fig.add_subplot(1, 1, 1)

        dev = qml.device('default.qubit.torch', wires=self.n_qubits)
<<<<<<< HEAD
        opt = optim.Adam(params=self.params.values(), lr=self.lr)
        circuit = self.circuit
=======
        opt = optim.NAdam(params=self.params.values(), lr=self.lr)
        circuit = self.get_circuit
        circuit2 = self.get_state
>>>>>>> 297ed806
        model = qml.QNode(circuit, dev, interface='torch', diff_method='backprop')
        model2 = qml.QNode(circuit2, dev, interface='torch', diff_method='backprop')
        
        for i_epoch in range(self.n_epoch):
            
            opt.zero_grad()
<<<<<<< HEAD
            loss, up_spin, down_spin, num_particle = model(*self.params.values())
=======
            loss = model()
            state = model2()
>>>>>>> 297ed806
            loss.backward()
            opt.step()

            self.loss_history.append(loss.item())

            if (i_epoch + 1) % 5 == 0:
<<<<<<< HEAD
                print(f'epoch: {i_epoch+1}, energy: {loss.item()}, up spin: {up_spin.item()} down spin: {down_spin.item()} num particle: {num_particle.item()}')
=======
                print(f'epoch: {i_epoch+1}, energy: {loss.item()}, fidelity: {(torch.inner(state.conj(), self.ground_state_wf).abs() ** 2).item()}')
                print(self.params['theta_U'])
                print(self.params['theta_v'])
                print(self.params['theta_h'])
>>>>>>> 297ed806
            
            ax.clear()
            ax.plot(np.arange(i_epoch+1)+1, self.loss_history, marker='X', color='r', label='HVA')
            ax.plot(np.arange(i_epoch+1)+1, np.full(i_epoch+1, self.ground_state_energy), ls='-', color='g', label='ED')
            ax.set_xlabel('epochs')
            ax.set_ylabel('energy')
            ax.legend()
            ax.grid()

            plt.pause(0.01)
            plt.savefig(self.filename)

        plt.ioff()
        plt.show()
    
if __name__ == '__main__':
    vqe = HVA(
        n_epoch=200,
        lr=1e-3,
        threshold=1e-3,
<<<<<<< HEAD
        reps=10,
        x_dimension=2,
        y_dimension=2,
        tunneling=1,
        coulomb=2,
=======
        reps=20,
        init_strategy='Identity',
        x_dimension=2,
        y_dimension=2,
        tunneling=1,
        coulomb=0.1,
>>>>>>> 297ed806
    )

    vqe.run()<|MERGE_RESOLUTION|>--- conflicted
+++ resolved
@@ -9,10 +9,6 @@
     number_operator,
     jordan_wigner,
     get_sparse_operator,
-<<<<<<< HEAD
-=======
-    get_quadratic_hamiltonian,
->>>>>>> 297ed806
     jw_get_ground_state_at_particle_number,
 )
 from openfermion.hamiltonians.hubbard import (
@@ -199,26 +195,15 @@
         self.fermionHamiltonian = -tunneling * _horizontal_hopping + \
                                   -tunneling * _vertical_hopping + \
                                   coulomb * _coulomb_interaction
-<<<<<<< HEAD
-        
+
         self.qmlHamiltonian = QubitOperator_to_qmlHamiltonian(
             jordan_wigner(self.fermionHamiltonian)
         )
         self.transformation_matrix = fourier_transform_matrix(x_dimension, y_dimension)
-=======
-        self.qmlHamiltonian = QubitOperator_to_qmlHamiltonian(
-            jordan_wigner(self.fermionHamiltonian)
-        )
-        self.nonInteractingHamiltonian = get_quadratic_hamiltonian(
-            -tunneling * _horizontal_hopping + \
-            -tunneling * _vertical_hopping
-        )
->>>>>>> 297ed806
         
         self.horizontal_hopping = jordan_wigner(_horizontal_hopping)
         self.vertical_hopping = jordan_wigner(_vertical_hopping)
         self.coulomb_interaction = jordan_wigner(_coulomb_interaction)
-<<<<<<< HEAD
         self.total_particle_operator = QubitOperator_to_qmlHamiltonian(
             jordan_wigner(_total_particle_operator)
         )
@@ -242,39 +227,18 @@
             'theta_v': nn.Parameter(torch.zeros(reps), requires_grad=True),
             'theta_h': nn.Parameter(torch.zeros(reps), requires_grad=True),
         }).to(self.device)
-=======
-        self.chemical_potential = jordan_wigner(_chemical_potential)
-        
-        if init_strategy == 'Identity':
-            self.params = nn.ParameterDict({
-                'theta_U': nn.Parameter(torch.zeros(reps), requires_grad=True),
-                'theta_v': nn.Parameter(torch.zeros(reps), requires_grad=True),
-                'theta_h': nn.Parameter(torch.zeros(reps), requires_grad=True),
-            }).to(self.device)
-        elif init_strategy == 'Random-uniform':
-            self.params = nn.ParameterDict({
-                'theta_U': nn.Parameter((torch.rand(reps) * 2 - 1) * np.pi, requires_grad=True),
-                'theta_v': nn.Parameter((torch.rand(reps) * 2 - 1) * np.pi, requires_grad=True),
-                'theta_h': nn.Parameter((torch.rand(reps) * 2 - 1) * np.pi, requires_grad=True),
-            }).to(self.device)
->>>>>>> 297ed806
 
         self.ground_state_energy, self.ground_state_wf = jw_get_ground_state_at_particle_number(
             sparse_operator=get_sparse_operator(self.fermionHamiltonian),
             particle_number=self.n_electrons
         )
         self.ground_state_wf = torch.complex(
-<<<<<<< HEAD
             torch.Tensor(self.ground_state_wf.real), torch.Tensor(self.ground_state_wf.imag)
         ).unsqueeze(-1).to(self.device)
 
         # print('up_spin: ', self.ground_state_wf.conj().T @ up_spin_matrix @ self.ground_state_wf)
         # print('down_spin: ', self.ground_state_wf.conj().T @ down_spin_matrix @ self.ground_state_wf)
 
-=======
-            torch.Tensor(self.ground_state_wf.real).double(), torch.Tensor(self.ground_state_wf.imag).double()
-        ).to(self.device)
->>>>>>> 297ed806
         self.loss_history = []
         self.filename = f'./images/HVA-{x_dimension}x{y_dimension},t={tunneling}, U={coulomb}, layers={reps}, init={init_strategy}.png'
 
@@ -308,41 +272,27 @@
                     qml.SingleExcitation(2 * theta, wires=[i, j])
                     qml.RZ(phi, wires=j)
     
-    def circuit(self, theta_U, theta_v, theta_h):
+    def circuit(self, theta_U, theta_h, theta_v):
         
         self.prepare_nonInteracting_groundState()
         
         for rep in range(self.reps):
-<<<<<<< HEAD
-            self.Trotterize_operator(theta_U[0], self.coulomb_interaction)
+            self.Trotterize_operator(theta_U[rep], self.coulomb_interaction)
             self.Trotterize_operator(theta_v[rep], self.vertical_hopping)
             self.Trotterize_operator(theta_h[rep], self.horizontal_hopping)
         self.Trotterize_operator(theta_U[self.reps], self.coulomb_interaction)
-=======
-            self.Trotterize_operator(self.params['theta_v'][rep], self.vertical_hopping)
-            self.Trotterize_operator(self.params['theta_h'][rep], self.horizontal_hopping)
-            if rep != self.reps-1:
-                self.Trotterize_operator((self.params['theta_U'][rep] + self.params['theta_U'][rep+1]) / 2,
-                                         self.coulomb_interaction)
-            else:
-                self.Trotterize_operator(self.params['theta_U'][rep], self.coulomb_interaction)
->>>>>>> 297ed806
 
         return qml.expval(self.qmlHamiltonian), qml.expval(self.total_up_spin), qml.expval(self.total_down_spin), qml.expval(self.total_particle_operator)
 
-    def get_state(self):
+    def state(self, theta_U, theta_h, theta_v):
         
         self.prepare_nonInteracting_groundState()
         
-        self.Trotterize_operator(self.params['theta_U'][0] / 2, self.coulomb_interaction)
         for rep in range(self.reps):
-            self.Trotterize_operator(self.params['theta_v'][rep], self.vertical_hopping)
-            self.Trotterize_operator(self.params['theta_h'][rep], self.horizontal_hopping)
-            if rep != self.reps-1:
-                self.Trotterize_operator((self.params['theta_U'][rep] + self.params['theta_U'][rep+1]) / 2,
-                                         self.coulomb_interaction)
-            else:
-                self.Trotterize_operator(self.params['theta_U'][rep], self.coulomb_interaction)
+            self.Trotterize_operator(theta_U[rep], self.coulomb_interaction)
+            self.Trotterize_operator(theta_v[rep], self.vertical_hopping)
+            self.Trotterize_operator(theta_h[rep], self.horizontal_hopping)
+        self.Trotterize_operator(theta_U[self.reps], self.coulomb_interaction)
 
         return qml.state()
 
@@ -354,40 +304,21 @@
         ax = fig.add_subplot(1, 1, 1)
 
         dev = qml.device('default.qubit.torch', wires=self.n_qubits)
-<<<<<<< HEAD
         opt = optim.Adam(params=self.params.values(), lr=self.lr)
         circuit = self.circuit
-=======
-        opt = optim.NAdam(params=self.params.values(), lr=self.lr)
-        circuit = self.get_circuit
-        circuit2 = self.get_state
->>>>>>> 297ed806
         model = qml.QNode(circuit, dev, interface='torch', diff_method='backprop')
-        model2 = qml.QNode(circuit2, dev, interface='torch', diff_method='backprop')
         
         for i_epoch in range(self.n_epoch):
             
             opt.zero_grad()
-<<<<<<< HEAD
             loss, up_spin, down_spin, num_particle = model(*self.params.values())
-=======
-            loss = model()
-            state = model2()
->>>>>>> 297ed806
             loss.backward()
             opt.step()
 
             self.loss_history.append(loss.item())
 
             if (i_epoch + 1) % 5 == 0:
-<<<<<<< HEAD
                 print(f'epoch: {i_epoch+1}, energy: {loss.item()}, up spin: {up_spin.item()} down spin: {down_spin.item()} num particle: {num_particle.item()}')
-=======
-                print(f'epoch: {i_epoch+1}, energy: {loss.item()}, fidelity: {(torch.inner(state.conj(), self.ground_state_wf).abs() ** 2).item()}')
-                print(self.params['theta_U'])
-                print(self.params['theta_v'])
-                print(self.params['theta_h'])
->>>>>>> 297ed806
             
             ax.clear()
             ax.plot(np.arange(i_epoch+1)+1, self.loss_history, marker='X', color='r', label='HVA')
@@ -408,20 +339,11 @@
         n_epoch=200,
         lr=1e-3,
         threshold=1e-3,
-<<<<<<< HEAD
         reps=10,
         x_dimension=2,
         y_dimension=2,
         tunneling=1,
         coulomb=2,
-=======
-        reps=20,
-        init_strategy='Identity',
-        x_dimension=2,
-        y_dimension=2,
-        tunneling=1,
-        coulomb=0.1,
->>>>>>> 297ed806
     )
 
     vqe.run()